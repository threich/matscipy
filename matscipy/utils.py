import warnings
import numpy as np

def validate_cubic_cell(a, symbol="w", axes=None, crystalstructure=None, pbc=True):
    '''
    Provide uniform interface for generating rotated atoms objects through two main methods:

    For lattice constant + symbol + crystalstructure, build a valid cubic bulk rotated into the frame defined by axes
    For cubic bulk atoms object + crystalstructure, validate structure matches expected cubic bulk geometry, and rotate to frame defined by axes

    a: float or ase.atoms
        EITHER lattice constant (in A), or the cubic bulk structure
    symbol: str
        Elemental symbol, passed to relevant crystalstructure generator when a is float
    axes: np.array
        Axes transform to apply to bulk cell
    crystalstructure: str
        Base Structure of bulk system, currently supported: fcc, bcc, diamond
    pbc: list of bool
        Periodic Boundary Conditions in x, y, z
    '''

    from ase.lattice.cubic import FaceCenteredCubic, BodyCenteredCubic, Diamond
    from ase.atoms import Atoms
    from ase.build import cut, rotate
    from warnings import warn

    constructors = {
        "fcc": FaceCenteredCubic,
        "bcc": BodyCenteredCubic,
        "diamond": Diamond
    }

    # Choose correct ase.lattice.cubic constructor given crystalstructure
    try:
        if crystalstructure is not None:
            cell_builder = constructors[crystalstructure.lower()]
        else:
            cell_builder = None
    except (KeyError, AttributeError) as e:
        if type(e) == KeyError:
            # KeyError when crystalstructure not a key in constructors
            raise ValueError(f"Crystal Structure {crystalstructure} not in accepted list: {list(constructors.keys())}")
        else:
            # AttributeError when type(crystalstructure) doesn't support .lower() (not a valid input type)
            raise TypeError(f"crystalstructure should be one of {constructors.keys()}")

    if np.issubdtype(type(a), np.floating) or np.issubdtype(type(a), np.integer):
        # Reproduce legacy behaviour with a==alat
        alat = a

        if cell_builder is None:
            raise AssertionError("crystalstructure must be given when 'a' argument is a lattice parameter")
            
        unit_cell = cell_builder(symbol, directions=axes.tolist(),
                                 pbc=pbc,
                                 latticeconstant=alat)
    elif isinstance(a, Atoms):
        # New behaviour for arbitrary cubic unit cells (Zincblende, L12, ...)
        alat = a.cell[0, 0]

        ats = a.copy()

        if crystalstructure is not None:
            # Try to validate that "a" matches expected structure given by crystalstructure
            tol = 1e-3
            ref_ats = cell_builder("C", directions=np.eye(3).astype(int).tolist(),
                                latticeconstant=alat)

            # Check that number of atoms in ats is an integer multiple of ref_ats
            # (ats has to be the cubic primitive, or a supercell of the cubic primitive)
            # Also check that the structure is cubic
            rel_size = len(ats) / len(ref_ats)
            skip_fractional_check = False
            try:
                # Integer multiple of ats test
                assert abs(rel_size - np.floor(rel_size)) < tol

                # Cubic cell test: cell = a*I_3x3
                assert np.allclose(ats.cell[:, :], np.eye(3) * ats.cell[0, 0], atol=tol)
            except AssertionError:
                # Test failed, skip next test + warn user
                skip_fractional_check = True
                
            # Check fractional coords match expectation
            frac_match = True
            sup_size = int(rel_size**(1/3))
            if not skip_fractional_check:
                ref_supercell = ref_ats * (sup_size, sup_size, sup_size)

                try:
                    apos = np.sort(ats.get_scaled_positions(), axis=0)
                    rpos = np.sort(ref_supercell.get_scaled_positions(), axis=0)
                    assert np.allclose(apos, rpos, atol=tol)
                except:
                    frac_match = False

            if not frac_match or skip_fractional_check:
                warn(f"Input bulk does not appear to match bulk {crystalstructure}.", stacklevel=2)

            alat /= sup_size # Account for larger supercells having multiple internal core sites

        ats = cut(ats, a=axes[0, :], b=axes[1, :], c=axes[2, :])
        rotate(ats, ats.cell[0, :].copy(), [1, 0, 0], ats.cell[1, :].copy(), [0, 1, 0])
        unit_cell = ats.copy()

        unit_cell.set_pbc(pbc)
    
    else:
        # "a" variable not valid
        raise TypeError("type(a) is not a float, or an Atoms object")

    return alat, unit_cell

<<<<<<< HEAD

def line_intersect_2D(p1, p2, x1, x2):
    '''
    Test if 2D finite line defined by points p1 & p2 intersects with the finite line defined by x1 & x2.
    Essentially a Python conversion of the ray casting algorithm suggested in: 
    https://stackoverflow.com/questions/217578/how-can-i-determine-whether-a-2d-point-is-within-a-polygon

    Returns True if lines intersect (including if they are collinear)

    p1, p2, x1, x2: np.array
        2D points defining lines
    '''

    # Convert from pointwise p1, p2 form to ax + by + c = 0 form
    a_p = p2[1] - p1[1]
    b_p = p1[0] - p2[0]
    c_p = (p2[0] * p1[1]) - (p1[0] * p2[1])

    # Sub in x1, x2
    d1 = (a_p * x1[0]) + (b_p * x1[1]) + c_p
    d2 = (a_p * x2[0]) + (b_p * x2[1]) + c_p

    # Both points above the line
    if (d1 > 0 and d2 > 0):
        return False
    # Both points below the line
    if (d1 < 0 and d2 < 0):
        return False

    # One point above, one point below the *infinite* line defined by p1, p2
    # Instead of testing for finite line, switch p <-> x and repeat
    # (Both finite lines intersect if both sets of points intersect the infinite
    # lines defined by the other set of points)

    # Convert from pointwise x1, x2 form to ax + by + c = 0 form
    a_x = x2[1] - x1[1]
    b_x = x1[0] - x2[0]
    c_x = (x2[0] * x1[1]) - (x1[0] * x2[1])

    # Sub in p1, p2
    d1 = (a_x * p1[0]) + (b_x * p1[1]) + c_x
    d2 = (a_x * p2[0]) + (b_x * p2[1]) + c_x

    # Both points above the line
    if (d1 > 0 and d2 > 0):
        return False
    # Both points below the line
    if (d1 < 0 and d2 < 0): 
        return False

    # 2 possibilities left: the lines intersect at a single point, or the lines are collinear,
    # both result in an intersection, so return True
    return True

def points_in_polygon2D(p, poly_points):
    '''
    Test if points lies within the closed 2D polygon defined by poly_points
    Uses ray casting algorithm, as suggested by:
    https://stackoverflow.com/questions/217578/how-can-i-determine-whether-a-2d-point-is-within-a-polygon

    p: np.array
        (n, 2) array of points to test
    poly_points: np.array
        Points defining the 2D polygon

    Returns
    -------
    mask: np.array
        Boolean mask. True for points inside the poylgon
    '''
    if len(p.shape) == 1:
        # Single point provided
        points = p.copy()[np.newaxis, :]
    else:
        points = p.copy()

    points += 1E-3

    # Ensure polygon is closed
    if np.all(poly_points[0, :] != poly_points[-1, :]):
        poly_points = np.append(poly_points, poly_points[0, :][np.newaxis, :], axis=0)

    npoints = points.shape[0]

    mask = np.zeros(npoints, dtype=bool)

    # Get point that is definitely outside the polygon
    test_point = np.array([11 * np.max(poly_points[:, 0]), 7 * np.max(poly_points[:, 1])])

    for i in range(npoints):
        intersections = 0
        for j in range(poly_points.shape[0] - 1):
            intersections += line_intersect_2D(poly_points[j, :2], poly_points[j+1, :2], test_point, points[i, :2])
        if intersections % 2:
            # Even number of intersections, point is inside polygon
            mask[i] = True
    return mask
=======
def complete_basis(v1, v2=None, normalise=False, nmax=5, tol=1E-6):
    '''
    Generate a complete (v1, v2, v3) orthogonal basis in 3D from v1 and an optional v2

    (V1, V2, V3) is always right-handed.

    v1: np.array
        len(3) array giving primary axis
    v2: np.array | None
        len(3) array giving secondary axis
        If None, a search for a "sensible" secondary axis will occur, raising a RuntimeError if unsuccessful
         (Searches for vectors perpendicular to v1 with small integer indices)
        If v2 is given and is not orthogonal to v1, raises a warning
    normalise: bool
        return an orthonormal basis, rather than just orthogonal
    nmax: int
        Maximum integer index for v2 search
    tol: float
        Tolerance for checking orthogonality between v1 and v2

    Returns
    -------
    V1, V2, V3: np.arrays
        Complete orthogonal basis, optionally normalised
    '''

    def _v2_search(v1, nmax, tol):
        for i in range(nmax):
            for j in range(-i-1, i+1):
                for k in range(-j-1, j+1):
                    if i==j and j==k and k==0:
                        continue
                    # Try all permutations
                    test_vec = np.array([i, j, k])

                    if np.abs(np.dot(v1, test_vec)) < tol:
                        return test_vec
                    
                    test_vec = np.array([k, i, j])

                    if np.abs(np.dot(v1, test_vec)) < tol:
                        return test_vec
                    
                    test_vec = np.array([j, k, i])

                    if np.abs(np.dot(v1, test_vec)) < tol:
                        return test_vec
                    # No nice integer vector found!
                    raise RuntimeError(f"Could not automatically find an integer basis from basis vector {v1}")

    V1 = np.array(v1).copy().astype(int)

    if v2 is None:
        V2 = _v2_search(v1, nmax, tol)
        V2 *= np.sign(V2[0])
        V2 = V2.astype(int)
    else:
        V2 = np.array(v2).copy().astype(int)

    if np.abs(np.dot(V1, V2)) >= tol:
        # Vector basis is not orthogonal
        msg = f"V2 vector {V2} is not orthogonal to V1 vector {V1}; dot(V1, V2) = {float(np.dot(V1, V2))}"
        warnings.warn(msg, RuntimeWarning, stacklevel=2)
    
    V3 = np.cross(V1, V2)

    if normalise:
        V1 = V1.astype(np.float64) / np.linalg.norm(V1)
        V2 = V2.astype(np.float64) / np.linalg.norm(V2)
        V3 = V3.astype(np.float64) / np.linalg.norm(V3)
    else:
        # Attempt to improve V3
        # Try to find integer vector in same direction
        # with smaller magnitude
        non_zero = np.abs(V3[V3!=0])
        gcd = np.gcd.reduce(non_zero)
        V3 = V3.astype(int)/ int(gcd)
        V3 = V3.astype(int)

    # If we made a V2 ourselves, enforce a Right-handed coordinate system
    chirality = np.linalg.det(np.array([V1, V2, V3]))

    if chirality < 0:
        # Left Handed coord system
        if v2 is None:
            # We founds V2 ourselves, so is safe to swap
            V3, V2 = V2, V3
        else:
            # V2 was specified, invert V3
            V3 = -V3
    
    return V1, V2, V3


# Get the results of Ovito Common Neighbor Analysis 
# https://www.ovito.org/docs/current/reference/pipelines/modifiers/common_neighbor_analysis.html
# and Identify Diamond modifier
# https://www.ovito.org/docs/current/reference/pipelines/modifiers/identify_diamond.html
# for better visualisation of the dislocation core
# it will be identified as "other" structure type
def get_structure_types(structure, diamond_structure=False):
    """Get the results of Common Neighbor Analysis and 
        Identify Diamond modifiers from Ovito
        (Requires Ovito python module)
    Args:
        structure (ase.atoms): input structure
    Returns:
        atom_labels (array of ints): per atom labels of the structure types
        structure_names (list of strings): names of the structure types
        colors (list of strings): colors of the structure types in hex format
    """
    from ovito.io.ase import ase_to_ovito
    from ovito.modifiers import CommonNeighborAnalysisModifier, IdentifyDiamondModifier
    from ovito.pipeline import StaticSource, Pipeline
    ovito_structure = structure.copy()
    if "fix_mask" in ovito_structure.arrays:
        del ovito_structure.arrays["fix_mask"]
    
    if diamond_structure:
        modifier = IdentifyDiamondModifier()
    else:
        modifier = CommonNeighborAnalysisModifier() 
    
    data = ase_to_ovito(ovito_structure)
    pipeline = Pipeline(source=StaticSource(data=data))
    pipeline.modifiers.append(modifier)
    data = pipeline.compute()

    atom_labels = data.particles['Structure Type'].array

    structure_names = [structure.name for structure in modifier.structures]
    colors = [structure.color for structure in modifier.structures]
    hex_colors = ['#{:02x}{:02x}{:02x}'.format(int(r*255), int(g*255), int(b*255)) for r, g, b in colors] 

    return atom_labels, structure_names, hex_colors
>>>>>>> eea7fd9f
<|MERGE_RESOLUTION|>--- conflicted
+++ resolved
@@ -112,105 +112,6 @@
 
     return alat, unit_cell
 
-<<<<<<< HEAD
-
-def line_intersect_2D(p1, p2, x1, x2):
-    '''
-    Test if 2D finite line defined by points p1 & p2 intersects with the finite line defined by x1 & x2.
-    Essentially a Python conversion of the ray casting algorithm suggested in: 
-    https://stackoverflow.com/questions/217578/how-can-i-determine-whether-a-2d-point-is-within-a-polygon
-
-    Returns True if lines intersect (including if they are collinear)
-
-    p1, p2, x1, x2: np.array
-        2D points defining lines
-    '''
-
-    # Convert from pointwise p1, p2 form to ax + by + c = 0 form
-    a_p = p2[1] - p1[1]
-    b_p = p1[0] - p2[0]
-    c_p = (p2[0] * p1[1]) - (p1[0] * p2[1])
-
-    # Sub in x1, x2
-    d1 = (a_p * x1[0]) + (b_p * x1[1]) + c_p
-    d2 = (a_p * x2[0]) + (b_p * x2[1]) + c_p
-
-    # Both points above the line
-    if (d1 > 0 and d2 > 0):
-        return False
-    # Both points below the line
-    if (d1 < 0 and d2 < 0):
-        return False
-
-    # One point above, one point below the *infinite* line defined by p1, p2
-    # Instead of testing for finite line, switch p <-> x and repeat
-    # (Both finite lines intersect if both sets of points intersect the infinite
-    # lines defined by the other set of points)
-
-    # Convert from pointwise x1, x2 form to ax + by + c = 0 form
-    a_x = x2[1] - x1[1]
-    b_x = x1[0] - x2[0]
-    c_x = (x2[0] * x1[1]) - (x1[0] * x2[1])
-
-    # Sub in p1, p2
-    d1 = (a_x * p1[0]) + (b_x * p1[1]) + c_x
-    d2 = (a_x * p2[0]) + (b_x * p2[1]) + c_x
-
-    # Both points above the line
-    if (d1 > 0 and d2 > 0):
-        return False
-    # Both points below the line
-    if (d1 < 0 and d2 < 0): 
-        return False
-
-    # 2 possibilities left: the lines intersect at a single point, or the lines are collinear,
-    # both result in an intersection, so return True
-    return True
-
-def points_in_polygon2D(p, poly_points):
-    '''
-    Test if points lies within the closed 2D polygon defined by poly_points
-    Uses ray casting algorithm, as suggested by:
-    https://stackoverflow.com/questions/217578/how-can-i-determine-whether-a-2d-point-is-within-a-polygon
-
-    p: np.array
-        (n, 2) array of points to test
-    poly_points: np.array
-        Points defining the 2D polygon
-
-    Returns
-    -------
-    mask: np.array
-        Boolean mask. True for points inside the poylgon
-    '''
-    if len(p.shape) == 1:
-        # Single point provided
-        points = p.copy()[np.newaxis, :]
-    else:
-        points = p.copy()
-
-    points += 1E-3
-
-    # Ensure polygon is closed
-    if np.all(poly_points[0, :] != poly_points[-1, :]):
-        poly_points = np.append(poly_points, poly_points[0, :][np.newaxis, :], axis=0)
-
-    npoints = points.shape[0]
-
-    mask = np.zeros(npoints, dtype=bool)
-
-    # Get point that is definitely outside the polygon
-    test_point = np.array([11 * np.max(poly_points[:, 0]), 7 * np.max(poly_points[:, 1])])
-
-    for i in range(npoints):
-        intersections = 0
-        for j in range(poly_points.shape[0] - 1):
-            intersections += line_intersect_2D(poly_points[j, :2], poly_points[j+1, :2], test_point, points[i, :2])
-        if intersections % 2:
-            # Even number of intersections, point is inside polygon
-            mask[i] = True
-    return mask
-=======
 def complete_basis(v1, v2=None, normalise=False, nmax=5, tol=1E-6):
     '''
     Generate a complete (v1, v2, v3) orthogonal basis in 3D from v1 and an optional v2
@@ -346,4 +247,100 @@
     hex_colors = ['#{:02x}{:02x}{:02x}'.format(int(r*255), int(g*255), int(b*255)) for r, g, b in colors] 
 
     return atom_labels, structure_names, hex_colors
->>>>>>> eea7fd9f
+
+def line_intersect_2D(p1, p2, x1, x2):
+    '''
+    Test if 2D finite line defined by points p1 & p2 intersects with the finite line defined by x1 & x2.
+    Essentially a Python conversion of the ray casting algorithm suggested in: 
+    https://stackoverflow.com/questions/217578/how-can-i-determine-whether-a-2d-point-is-within-a-polygon
+
+    Returns True if lines intersect (including if they are collinear)
+
+    p1, p2, x1, x2: np.array
+        2D points defining lines
+    '''
+
+    # Convert from pointwise p1, p2 form to ax + by + c = 0 form
+    a_p = p2[1] - p1[1]
+    b_p = p1[0] - p2[0]
+    c_p = (p2[0] * p1[1]) - (p1[0] * p2[1])
+
+    # Sub in x1, x2
+    d1 = (a_p * x1[0]) + (b_p * x1[1]) + c_p
+    d2 = (a_p * x2[0]) + (b_p * x2[1]) + c_p
+
+    # Both points above the line
+    if (d1 > 0 and d2 > 0):
+        return False
+    # Both points below the line
+    if (d1 < 0 and d2 < 0):
+        return False
+
+    # One point above, one point below the *infinite* line defined by p1, p2
+    # Instead of testing for finite line, switch p <-> x and repeat
+    # (Both finite lines intersect if both sets of points intersect the infinite
+    # lines defined by the other set of points)
+
+    # Convert from pointwise x1, x2 form to ax + by + c = 0 form
+    a_x = x2[1] - x1[1]
+    b_x = x1[0] - x2[0]
+    c_x = (x2[0] * x1[1]) - (x1[0] * x2[1])
+
+    # Sub in p1, p2
+    d1 = (a_x * p1[0]) + (b_x * p1[1]) + c_x
+    d2 = (a_x * p2[0]) + (b_x * p2[1]) + c_x
+
+    # Both points above the line
+    if (d1 > 0 and d2 > 0):
+        return False
+    # Both points below the line
+    if (d1 < 0 and d2 < 0): 
+        return False
+
+    # 2 possibilities left: the lines intersect at a single point, or the lines are collinear,
+    # both result in an intersection, so return True
+    return True
+
+def points_in_polygon2D(p, poly_points):
+    '''
+    Test if points lies within the closed 2D polygon defined by poly_points
+    Uses ray casting algorithm, as suggested by:
+    https://stackoverflow.com/questions/217578/how-can-i-determine-whether-a-2d-point-is-within-a-polygon
+
+    p: np.array
+        (n, 2) array of points to test
+    poly_points: np.array
+        Points defining the 2D polygon
+
+    Returns
+    -------
+    mask: np.array
+        Boolean mask. True for points inside the poylgon
+    '''
+    if len(p.shape) == 1:
+        # Single point provided
+        points = p.copy()[np.newaxis, :]
+    else:
+        points = p.copy()
+
+    points += 1E-3
+
+    # Ensure polygon is closed
+    if np.all(poly_points[0, :] != poly_points[-1, :]):
+        poly_points = np.append(poly_points, poly_points[0, :][np.newaxis, :], axis=0)
+
+    npoints = points.shape[0]
+
+    mask = np.zeros(npoints, dtype=bool)
+
+    # Get point that is definitely outside the polygon
+    test_point = np.array([11 * np.max(poly_points[:, 0]), 7 * np.max(poly_points[:, 1])])
+
+    for i in range(npoints):
+        intersections = 0
+        for j in range(poly_points.shape[0] - 1):
+            intersections += line_intersect_2D(poly_points[j, :2], poly_points[j+1, :2], test_point, points[i, :2])
+        if intersections % 2:
+            # Even number of intersections, point is inside polygon
+            mask[i] = True
+    return mask